--- conflicted
+++ resolved
@@ -405,7 +405,7 @@
                 reply_id = utils.get_message_id(reply_to)
             else:
                 if isinstance(entity, types.InputPeerSelf):
-                    eid = utils.get_peer_id(await self.get_me(input_peer=True))
+                    eid = utils.get_peer_id(self.get_me(input_peer=True))
                 else:
                     eid = utils.get_peer_id(entity)
 
@@ -453,11 +453,7 @@
 
         return self._get_response_message(request, result, entity)
 
-<<<<<<< HEAD
-    def forward_messages(self, entity, messages, *, from_peer=None):
-=======
-    async def forward_messages(self, entity, messages, from_peer=None):
->>>>>>> 1437b698
+    def forward_messages(self, entity, messages, from_peer=None):
         """
         Forwards the given message(s) to the specified entity.
 
