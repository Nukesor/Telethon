"""
This module holds the CdnDecrypter utility class.
"""
from hashlib import sha256

from ..tl.functions.upload import GetCdnFileRequest, ReuploadCdnFileRequest
from ..tl.types.upload import CdnFileReuploadNeeded, CdnFile
from ..crypto import AESModeCTR
from ..errors import CdnFileTamperedError


class CdnDecrypter:
    """
    Used when downloading a file results in a 'FileCdnRedirect' to
    both prepare the redirect, decrypt the file as it downloads, and
    ensure the file hasn't been tampered. https://core.telegram.org/cdn
    """
    def __init__(self, cdn_client, file_token, cdn_aes, cdn_file_hashes):
        """
        Initializes the CDN decrypter.

        :param cdn_client: a client connected to a CDN.
        :param file_token: the token of the file to be used.
        :param cdn_aes: the AES CTR used to decrypt the file.
        :param cdn_file_hashes: the hashes the decrypted file must match.
        """
        self.client = cdn_client
        self.file_token = file_token
        self.cdn_aes = cdn_aes
        self.cdn_file_hashes = cdn_file_hashes

    @staticmethod
<<<<<<< HEAD
    async def prepare_decrypter(client, cdn_client, cdn_redirect):
        """Prepares a CDN decrypter, returning (decrypter, file data).
           'client' should be an existing client not connected to a CDN.
           'cdn_client' should be an already-connected TelegramBareClient
           with the auth key already created.
=======
    def prepare_decrypter(client, cdn_client, cdn_redirect):
        """
        Prepares a new CDN decrypter.

        :param client: a TelegramClient connected to the main servers.
        :param cdn_client: a new client connected to the CDN.
        :param cdn_redirect: the redirect file object that caused this call.
        :return: (CdnDecrypter, first chunk file data)
>>>>>>> c4e26c95
        """
        cdn_aes = AESModeCTR(
            key=cdn_redirect.encryption_key,
            # 12 first bytes of the IV..4 bytes of the offset (0, big endian)
            iv=cdn_redirect.encryption_iv[:12] + bytes(4)
        )

        # We assume that cdn_redirect.cdn_file_hashes are ordered by offset,
        # and that there will be enough of these to retrieve the whole file.
        decrypter = CdnDecrypter(
            cdn_client, cdn_redirect.file_token,
            cdn_aes, cdn_redirect.cdn_file_hashes
        )

        cdn_file = await cdn_client(GetCdnFileRequest(
            file_token=cdn_redirect.file_token,
            offset=cdn_redirect.cdn_file_hashes[0].offset,
            limit=cdn_redirect.cdn_file_hashes[0].limit
        ))
        if isinstance(cdn_file, CdnFileReuploadNeeded):
            # We need to use the original client here
            await client(ReuploadCdnFileRequest(
                file_token=cdn_redirect.file_token,
                request_token=cdn_file.request_token
            ))

            # We want to always return a valid upload.CdnFile
            cdn_file = decrypter.get_file()
        else:
            cdn_file.bytes = decrypter.cdn_aes.encrypt(cdn_file.bytes)
            cdn_hash = decrypter.cdn_file_hashes.pop(0)
            decrypter.check(cdn_file.bytes, cdn_hash)

        return decrypter, cdn_file

<<<<<<< HEAD
    async def get_file(self):
        """Calls GetCdnFileRequest and decrypts its bytes.
           Also ensures that the file hasn't been tampered.
=======
    def get_file(self):
        """
        Calls GetCdnFileRequest and decrypts its bytes.
        Also ensures that the file hasn't been tampered.

        :return: the CdnFile result.
>>>>>>> c4e26c95
        """
        if self.cdn_file_hashes:
            cdn_hash = self.cdn_file_hashes.pop(0)
            cdn_file = await self.client(GetCdnFileRequest(
                self.file_token, cdn_hash.offset, cdn_hash.limit
            ))
            cdn_file.bytes = self.cdn_aes.encrypt(cdn_file.bytes)
            self.check(cdn_file.bytes, cdn_hash)
        else:
            cdn_file = CdnFile(bytes(0))

        return cdn_file

    @staticmethod
    def check(data, cdn_hash):
        """
        Checks the integrity of the given data.
        Raises CdnFileTamperedError if the integrity check fails.

        :param data: the data to be hashed.
        :param cdn_hash: the expected hash.
        """
        if sha256(data).digest() != cdn_hash.hash:
            raise CdnFileTamperedError()<|MERGE_RESOLUTION|>--- conflicted
+++ resolved
@@ -30,14 +30,7 @@
         self.cdn_file_hashes = cdn_file_hashes
 
     @staticmethod
-<<<<<<< HEAD
     async def prepare_decrypter(client, cdn_client, cdn_redirect):
-        """Prepares a CDN decrypter, returning (decrypter, file data).
-           'client' should be an existing client not connected to a CDN.
-           'cdn_client' should be an already-connected TelegramBareClient
-           with the auth key already created.
-=======
-    def prepare_decrypter(client, cdn_client, cdn_redirect):
         """
         Prepares a new CDN decrypter.
 
@@ -45,7 +38,6 @@
         :param cdn_client: a new client connected to the CDN.
         :param cdn_redirect: the redirect file object that caused this call.
         :return: (CdnDecrypter, first chunk file data)
->>>>>>> c4e26c95
         """
         cdn_aes = AESModeCTR(
             key=cdn_redirect.encryption_key,
@@ -81,18 +73,12 @@
 
         return decrypter, cdn_file
 
-<<<<<<< HEAD
     async def get_file(self):
-        """Calls GetCdnFileRequest and decrypts its bytes.
-           Also ensures that the file hasn't been tampered.
-=======
-    def get_file(self):
         """
         Calls GetCdnFileRequest and decrypts its bytes.
         Also ensures that the file hasn't been tampered.
 
         :return: the CdnFile result.
->>>>>>> c4e26c95
         """
         if self.cdn_file_hashes:
             cdn_hash = self.cdn_file_hashes.pop(0)
