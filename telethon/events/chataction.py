--- conflicted
+++ resolved
@@ -202,17 +202,9 @@
             if self._pinned_message == 0:
                 return None
 
-<<<<<<< HEAD
             if isinstance(self._pinned_message, int) and await self.input_chat:
                 r = await self._client(functions.channels.GetMessagesRequest(
-                    self._input_chat, [
-                        types.InputMessageID(self._pinned_message)
-                    ]
-=======
-            if isinstance(self._pinned_message, int) and self.input_chat:
-                r = self._client(functions.channels.GetMessagesRequest(
                     self._input_chat, [self._pinned_message]
->>>>>>> ab91bc28
                 ))
                 try:
                     self._pinned_message = next(
