--- conflicted
+++ resolved
@@ -193,11 +193,6 @@
     """
     if isinstance(entity, TLObject):
         entity = (entity,)
-<<<<<<< HEAD
-=======
-        multiple = True
-    else:
->>>>>>> 6261affa
         multiple = False
     else:
         multiple = True
