--- conflicted
+++ resolved
@@ -83,21 +83,13 @@
             except OSError as e:
                 # There are some errors that we know how to handle, and
                 # the loop will allow us to retry
-<<<<<<< HEAD
-                if e.errno in (errno.EBADF, errno.ENOTSOCK, errno.EINVAL):
-                    # Bad file descriptor, i.e. socket was closed, set it
-                    # to none to recreate it on the next iteration
-                    self._socket = None
-                    await asyncio.sleep(timeout)
-=======
                 if e.errno in (errno.EBADF, errno.ENOTSOCK, errno.EINVAL,
                                errno.ECONNREFUSED,  # Windows-specific follow
                                getattr(errno, 'WSAEACCES', None)):
                     # Bad file descriptor, i.e. socket was closed, set it
                     # to none to recreate it on the next iteration
                     self._socket = None
-                    time.sleep(timeout)
->>>>>>> 6261affa
+                    await asyncio.sleep(timeout)
                     timeout = min(timeout * 2, MAX_TIMEOUT)
                 else:
                     raise
@@ -151,11 +143,8 @@
         :param size: the size of the block to be read.
         :return: the read data with len(data) == size.
         """
-<<<<<<< HEAD
-=======
         if self._socket is None:
             self._raise_connection_reset()
->>>>>>> 6261affa
 
         with BufferedWriter(BytesIO(), buffer_size=size) as buffer:
             bytes_left = size
