--- conflicted
+++ resolved
@@ -2,11 +2,7 @@
 This module contains the class used to communicate with Telegram's servers
 encrypting every packet, and relies on a valid AuthKey in the used Session.
 """
-<<<<<<< HEAD
 import asyncio
-import gzip
-=======
->>>>>>> dd954b8f
 import logging
 from asyncio import Event
 
@@ -65,20 +61,7 @@
         # Requests (as msg_id: Message) sent waiting to be received
         self._pending_receive = {}
 
-<<<<<<< HEAD
     async def connect(self):
-=======
-        # Multithreading
-        self._send_lock = Lock()
-
-        # If  we're  invoking something from an  update thread  but we're also
-        # receiving other request from the main thread (e.g. an update arrives
-        # and we need to process it)  we must  ensure that only one is calling
-        # receive at a given moment, since the receive step is fragile.
-        self._recv_lock = Lock()
-
-    def connect(self):
->>>>>>> dd954b8f
         """Connects to the server."""
         await self.connection.connect(self.session.server_address, self.session.port)
 
@@ -98,18 +81,18 @@
 
     # region Send and receive
 
-<<<<<<< HEAD
-    async def send(self, *requests):
-=======
-    def send(self, requests, ordered=False):
->>>>>>> dd954b8f
+    async def send(self, requests, ordered=False):
         """
         Sends the specified TLObject(s) (which must be requests),
         and acknowledging any message which needed confirmation.
 
         :param requests: the requests to be sent.
-<<<<<<< HEAD
-        """
+        :param ordered: whether the requests should be invoked in the
+                        order in which they appear or they can be executed
+                        in arbitrary order in the server.
+        """
+        if not utils.is_list_like(requests):
+            requests = (requests,)
 
         # Prepare the event of every request
         for r in requests:
@@ -117,16 +100,6 @@
                 r.confirm_received = Event(loop=self._loop)
             else:
                 r.confirm_received.clear()
-
-        # Finally send our packed request(s)
-        messages = [TLMessage(self.session, r) for r in requests]
-=======
-        :param ordered: whether the requests should be invoked in the
-                        order in which they appear or they can be executed
-                        in arbitrary order in the server.
-        """
-        if not utils.is_list_like(requests):
-            requests = (requests,)
 
         if ordered:
             requests = iter(requests)
@@ -137,7 +110,6 @@
         else:
             messages = [TLMessage(self.session, r) for r in requests]
 
->>>>>>> dd954b8f
         self._pending_receive.update({m.msg_id: m for m in messages})
 
         __log__.debug('Sending requests with IDs: %s', ', '.join(
@@ -177,14 +149,7 @@
             Update and Updates objects.
         """
         if self._recv_lock.locked():
-<<<<<<< HEAD
-            return
-
-        try:
             with await self._recv_lock:
-                body = await self.connection.recv()
-=======
-            with self._recv_lock:
                 # Don't busy wait, acquire it but return because there's
                 # already a receive running and we don't want another one.
                 # It would lock until Telegram sent another update even if
@@ -192,9 +157,8 @@
                 return
 
         try:
-            with self._recv_lock:
-                body = self.connection.recv()
->>>>>>> dd954b8f
+            with await self._recv_lock:
+                body = await self.connection.recv()
         except (BufferError, InvalidChecksumError):
             # TODO BufferError, we should spot the cause...
             # "No more bytes left"; something wrong happened, clear
@@ -224,12 +188,7 @@
 
         :param message: the TLMessage to be sent.
         """
-<<<<<<< HEAD
         await self.connection.send(utils.pack_message(self.session, message))
-=======
-        with self._send_lock:
-            self.connection.send(helpers.pack_message(self.session, message))
->>>>>>> dd954b8f
 
     def _decode_msg(self, body):
         """
