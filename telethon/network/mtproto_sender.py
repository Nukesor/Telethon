import gzip
import logging
import struct

from .. import helpers as utils
from ..crypto import AES
from ..errors import (
    BadMessageError, InvalidChecksumError, BrokenAuthKeyError,
    rpc_message_to_error
)
from ..extensions import BinaryReader
from ..tl import TLMessage, MessageContainer, GzipPacked
from ..tl.all_tlobjects import tlobjects
from ..tl.types import (
    MsgsAck, Pong, BadServerSalt, BadMsgNotification,
    MsgNewDetailedInfo, NewSessionCreated, MsgDetailedInfo
)
from ..tl.functions.auth import LogOutRequest

logging.getLogger(__name__).addHandler(logging.NullHandler())


class MtProtoSender:
    """MTProto Mobile Protocol sender
       (https://core.telegram.org/mtproto/description).

       Note that this class is not thread-safe, and calling send/receive
       from two or more threads at the same time is undefined behaviour.
       Rationale: a new connection should be spawned to send/receive requests
                  in parallel, so thread-safety (hence locking) isn't needed.
    """

    def __init__(self, session, connection):
        """Creates a new MtProtoSender configured to send messages through
           'connection' and using the parameters from 'session'.
        """
        self.session = session
        self.connection = connection
        self._logger = logging.getLogger(__name__)

        # Message IDs that need confirmation
        self._need_confirmation = set()

        # Requests (as msg_id: Message) sent waiting to be received
        self._pending_receive = {}

    async def connect(self):
        """Connects to the server"""
        await self.connection.connect(self.session.server_address, self.session.port)

    def is_connected(self):
        return self.connection.is_connected()

    def disconnect(self):
        """Disconnects from the server"""
        self.connection.close()
        self._need_confirmation.clear()
        self._clear_all_pending()

    def clone(self):
        """Creates a copy of this MtProtoSender as a new connection"""
        return MtProtoSender(self.session, self.connection.clone())

    # region Send and receive

    async def send(self, *requests):
        """Sends the specified MTProtoRequest, previously sending any message
           which needed confirmation."""

        # Finally send our packed request(s)
        messages = [TLMessage(self.session, r) for r in requests]
        self._pending_receive.update({m.msg_id: m for m in messages})

        # Pack everything in the same container if we need to send AckRequests
        if self._need_confirmation:
            messages.append(
                TLMessage(self.session, MsgsAck(list(self._need_confirmation)))
            )
            self._need_confirmation.clear()

        if len(messages) == 1:
            message = messages[0]
        else:
            message = TLMessage(self.session, MessageContainer(messages))

        await self._send_message(message)

    async def _send_acknowledge(self, msg_id):
        """Sends a message acknowledge for the given msg_id"""
        await self._send_message(TLMessage(self.session, MsgsAck([msg_id])))

    async def receive(self, update_state):
        """Receives a single message from the connected endpoint.

           This method returns nothing, and will only affect other parts
           of the MtProtoSender such as the updates callback being fired
           or a pending request being confirmed.

           Any unhandled object (likely updates) will be passed to
           update_state.process(TLObject).
        """
        try:
            body = await self.connection.recv()
        except (BufferError, InvalidChecksumError):
            # TODO BufferError, we should spot the cause...
            # "No more bytes left"; something wrong happened, clear
            # everything to be on the safe side, or:
            #
            # "This packet should be skipped"; since this may have
            # been a result for a request, invalidate every request
            # and just re-invoke them to avoid problems
            self._clear_all_pending()
            return

        message, remote_msg_id, remote_seq = self._decode_msg(body)
        with BinaryReader(message) as reader:
            await self._process_msg(remote_msg_id, remote_seq, reader, update_state)

    # endregion

    # region Low level processing

    async def _send_message(self, message):
        """Sends the given Message(TLObject) encrypted through the network"""

        plain_text = \
            struct.pack('<QQ', self.session.salt, self.session.id) \
            + bytes(message)

        msg_key = utils.calc_msg_key(plain_text)
        key_id = struct.pack('<Q', self.session.auth_key.key_id)
        key, iv = utils.calc_key(self.session.auth_key.key, msg_key, True)
        cipher_text = AES.encrypt_ige(plain_text, key, iv)

        result = key_id + msg_key + cipher_text
        await self.connection.send(result)

    def _decode_msg(self, body):
        """Decodes an received encrypted message body bytes"""
        message = None
        remote_msg_id = None
        remote_sequence = None

        with BinaryReader(body) as reader:
            if len(body) < 8:
                if body == b'l\xfe\xff\xff':
                    raise BrokenAuthKeyError()
                else:
                    raise BufferError("Can't decode packet ({})".format(body))

            # TODO Check for both auth key ID and msg_key correctness
            reader.read_long()  # remote_auth_key_id
            msg_key = reader.read(16)

            key, iv = utils.calc_key(self.session.auth_key.key, msg_key, False)
            plain_text = AES.decrypt_ige(
                reader.read(len(body) - reader.tell_position()), key, iv)

            with BinaryReader(plain_text) as plain_text_reader:
                plain_text_reader.read_long()  # remote_salt
                plain_text_reader.read_long()  # remote_session_id
                remote_msg_id = plain_text_reader.read_long()
                remote_sequence = plain_text_reader.read_int()
                msg_len = plain_text_reader.read_int()
                message = plain_text_reader.read(msg_len)

        return message, remote_msg_id, remote_sequence

    async def _process_msg(self, msg_id, sequence, reader, state):
        """Processes and handles a Telegram message.

           Returns True if the message was handled correctly and doesn't
           need to be skipped. Returns False otherwise.
        """

        # TODO Check salt, session_id and sequence_number
        self._need_confirmation.add(msg_id)

        code = reader.read_int(signed=False)
        reader.seek(-4)

        # The following codes are "parsed manually"
        if code == 0xf35c6d01:  # rpc_result, (response of an RPC call)
            return await self._handle_rpc_result(msg_id, sequence, reader)

        if code == Pong.CONSTRUCTOR_ID:
            return await self._handle_pong(msg_id, sequence, reader)

        if code == MessageContainer.CONSTRUCTOR_ID:
            return await self._handle_container(msg_id, sequence, reader, state)

        if code == GzipPacked.CONSTRUCTOR_ID:
            return await self._handle_gzip_packed(msg_id, sequence, reader, state)

        if code == BadServerSalt.CONSTRUCTOR_ID:
            return await self._handle_bad_server_salt(msg_id, sequence, reader)

        if code == BadMsgNotification.CONSTRUCTOR_ID:
            return await self._handle_bad_msg_notification(msg_id, sequence, reader)

        if code == MsgDetailedInfo.CONSTRUCTOR_ID:
            return await self._handle_msg_detailed_info(msg_id, sequence, reader)

        if code == MsgNewDetailedInfo.CONSTRUCTOR_ID:
            return await self._handle_msg_new_detailed_info(msg_id, sequence, reader)

        if code == NewSessionCreated.CONSTRUCTOR_ID:
            return await self._handle_new_session_created(msg_id, sequence, reader)

        if code == MsgsAck.CONSTRUCTOR_ID:  # may handle the request we wanted
            ack = reader.tgread_object()
            assert isinstance(ack, MsgsAck)
            # Ignore every ack request *unless* when logging out, when it's
            # when it seems to only make sense. We also need to set a non-None
            # result since Telegram doesn't send the response for these.
            for msg_id in ack.msg_ids:
                r = self._pop_request_of_type(msg_id, LogOutRequest)
                if r:
                    r.result = True  # Telegram won't send this value
                    r.confirm_received.set()
                    self._logger.debug('Message ack confirmed', r)

            return True

        # If the code is not parsed manually then it should be a TLObject.
        if code in tlobjects:
            result = reader.tgread_object()
            self.session.process_entities(result)
            if state:
                state.process(result)

            return True

        self._logger.debug(
            '[WARN] Unknown message: {}, data left in the buffer: {}'
            .format(
                hex(code), repr(reader.get_bytes()[reader.tell_position():])
            )
        )
        return False

    # endregion

    # region Message handling

    def _pop_request(self, msg_id):
        """Pops a pending REQUEST from self._pending_receive, or
           returns None if it's not found.
        """
        message = self._pending_receive.pop(msg_id, None)
        if message:
            return message.request

    def _pop_request_of_type(self, msg_id, t):
        """Pops a pending REQUEST from self._pending_receive if it matches
           the given type, or returns None if it's not found/doesn't match.
        """
        message = self._pending_receive.get(msg_id, None)
        if message and isinstance(message.request, t):
            return self._pending_receive.pop(msg_id).request

    def _clear_all_pending(self):
        for r in self._pending_receive.values():
            r.request.confirm_received.set()
        self._pending_receive.clear()

    async def _handle_pong(self, msg_id, sequence, reader):
        self._logger.debug('Handling pong')
        pong = reader.tgread_object()
        assert isinstance(pong, Pong)

        request = self._pop_request(pong.msg_id)
        if request:
            self._logger.debug('Pong confirmed a request')
            request.result = pong
            request.confirm_received.set()

        return True

    async def _handle_container(self, msg_id, sequence, reader, state):
        self._logger.debug('Handling container')
        for inner_msg_id, _, inner_len in MessageContainer.iter_read(reader):
            begin_position = reader.tell_position()

            # Note that this code is IMPORTANT for skipping RPC results of
            # lost requests (i.e., ones from the previous connection session)
            try:
                if not await self._process_msg(inner_msg_id, sequence, reader, state):
                    reader.set_position(begin_position + inner_len)
            except:
                # If any error is raised, something went wrong; skip the packet
                reader.set_position(begin_position + inner_len)
                raise

        return True

    async def _handle_bad_server_salt(self, msg_id, sequence, reader):
        self._logger.debug('Handling bad server salt')
        bad_salt = reader.tgread_object()
        assert isinstance(bad_salt, BadServerSalt)

        # Our salt is unsigned, but the objects work with signed salts
        self.session.salt = struct.unpack(
            '<Q', struct.pack('<q', bad_salt.new_server_salt)
        )[0]
        self.session.save()

        request = self._pop_request(bad_salt.bad_msg_id)
        if request:
            await self.send(request)

        return True

    async def _handle_bad_msg_notification(self, msg_id, sequence, reader):
        self._logger.debug('Handling bad message notification')
        bad_msg = reader.tgread_object()
        assert isinstance(bad_msg, BadMsgNotification)

        error = BadMessageError(bad_msg.error_code)
        if bad_msg.error_code in (16, 17):
            # sent msg_id too low or too high (respectively).
            # Use the current msg_id to determine the right time offset.
            self.session.update_time_offset(correct_msg_id=msg_id)
            self._logger.debug('Read Bad Message error: ' + str(error))
            self._logger.debug('Attempting to use the correct time offset.')
            return True
        elif bad_msg.error_code == 32:
            # msg_seqno too low, so just pump it up by some "large" amount
            # TODO A better fix would be to start with a new fresh session ID
            self.session._sequence += 64
            return True
        elif bad_msg.error_code == 33:
            # msg_seqno too high never seems to happen but just in case
            self.session._sequence -= 16
            return True
        else:
            raise error

    async def _handle_msg_detailed_info(self, msg_id, sequence, reader):
        msg_new = reader.tgread_object()
        assert isinstance(msg_new, MsgDetailedInfo)

        # TODO For now, simply ack msg_new.answer_msg_id
        # Relevant tdesktop source code: https://goo.gl/VvpCC6
        await self._send_acknowledge(msg_new.answer_msg_id)
        return True

    async def _handle_msg_new_detailed_info(self, msg_id, sequence, reader):
        msg_new = reader.tgread_object()
        assert isinstance(msg_new, MsgNewDetailedInfo)

        # TODO For now, simply ack msg_new.answer_msg_id
        # Relevant tdesktop source code: https://goo.gl/G7DPsR
        await self._send_acknowledge(msg_new.answer_msg_id)
        return True

    async def _handle_new_session_created(self, msg_id, sequence, reader):
        new_session = reader.tgread_object()
        assert isinstance(new_session, NewSessionCreated)
        # TODO https://goo.gl/LMyN7A
        return True

    async def _handle_rpc_result(self, msg_id, sequence, reader):
        self._logger.debug('Handling RPC result')
        reader.read_int(signed=False)  # code
        request_id = reader.read_long()
        inner_code = reader.read_int(signed=False)

        request = self._pop_request(request_id)

        if inner_code == 0x2144ca19:  # RPC Error
            if self.session.report_errors and request:
                error = rpc_message_to_error(
                    reader.read_int(), reader.tgread_string(),
                    report_method=type(request).CONSTRUCTOR_ID
                )
            else:
                error = rpc_message_to_error(
                    reader.read_int(), reader.tgread_string()
                )

            # Acknowledge that we received the error
            await self._send_acknowledge(request_id)

            if request:
                request.rpc_error = error
                request.confirm_received.set()
            # else TODO Where should this error be reported?
            # Read may be async. Can an error not-belong to a request?
            self._logger.debug('Read RPC error: %s', str(error))
            return True  # All contents were read okay

        elif request:
            self._logger.debug('Reading request response')
            if inner_code == 0x3072cfa1:  # GZip packed
                unpacked_data = gzip.decompress(reader.tgread_bytes())
                with BinaryReader(unpacked_data) as compressed_reader:
                    request.on_response(compressed_reader)
            else:
                reader.seek(-4)
                request.on_response(reader)

            self.session.process_entities(request.result)
            request.confirm_received.set()
            return True

        # If it's really a result for RPC from previous connection
        # session, it will be skipped by the handle_container()
        self._logger.debug('Lost request will be skipped.')
        return False

    async def _handle_gzip_packed(self, msg_id, sequence, reader, state):
        self._logger.debug('Handling gzip packed data')
        with BinaryReader(GzipPacked.read(reader)) as compressed_reader:
<<<<<<< HEAD
            return await self._process_msg(msg_id, sequence, compressed_reader, state)
=======
            # We are reentering process_msg, which seemingly the same msg_id
            # to the self._need_confirmation set. Remove it from there first
            # to avoid any future conflicts (i.e. if we "ignore" messages
            # that we are already aware of, see 1a91c02 and old 63dfb1e)
            self._need_confirmation -= {msg_id}
            return self._process_msg(msg_id, sequence, compressed_reader, state)
>>>>>>> 7596f2b7

    # endregion<|MERGE_RESOLUTION|>--- conflicted
+++ resolved
@@ -412,15 +412,11 @@
     async def _handle_gzip_packed(self, msg_id, sequence, reader, state):
         self._logger.debug('Handling gzip packed data')
         with BinaryReader(GzipPacked.read(reader)) as compressed_reader:
-<<<<<<< HEAD
-            return await self._process_msg(msg_id, sequence, compressed_reader, state)
-=======
             # We are reentering process_msg, which seemingly the same msg_id
             # to the self._need_confirmation set. Remove it from there first
             # to avoid any future conflicts (i.e. if we "ignore" messages
             # that we are already aware of, see 1a91c02 and old 63dfb1e)
             self._need_confirmation -= {msg_id}
-            return self._process_msg(msg_id, sequence, compressed_reader, state)
->>>>>>> 7596f2b7
+            return await self._process_msg(msg_id, sequence, compressed_reader, state)
 
     # endregion