--- conflicted
+++ resolved
@@ -758,7 +758,6 @@
         size = result.size()
         result = [result]
         while not self.empty():
-<<<<<<< HEAD
             # TODO Is this a bug in Python? For some reason get_nowait()
             # sometimes returns a *list* even when one was *never* put.
             #
@@ -777,22 +776,13 @@
             if not isinstance(items, list):
                 items = [items]
             for item in items:
-                if item == _reconnect_sentinel or\
-                        isinstance(item.obj, MessageContainer):
+                if (item == _reconnect_sentinel or
+                    isinstance(item.obj, MessageContainer)
+                        or size + item.size() > MessageContainer.MAXIMUM_SIZE):
                     self.put_nowait(item)
-                    break
+                    return result  # break 2 levels
                 else:
+                    size += item.size()
                     result.append(item)
-=======
-            item = self.get_nowait()
-            if (item == _reconnect_sentinel or
-                isinstance(item.obj, MessageContainer)
-                    or size + item.size() > MessageContainer.MAXIMUM_SIZE):
-                self.put_nowait(item)
-                break
-            else:
-                size += item.size()
-                result.append(item)
->>>>>>> 1437b698
 
         return result