--- conflicted
+++ resolved
@@ -143,10 +143,7 @@
         """
         Deletes this draft, and returns ``True`` on success.
         """
-<<<<<<< HEAD
         return await self.set_message(text='')
-=======
-        return self.set_message(text='')
 
     def to_dict(self):
         try:
@@ -167,5 +164,4 @@
         return TLObject.pretty_format(self.to_dict())
 
     def stringify(self):
-        return TLObject.pretty_format(self.to_dict(), indent=0)
->>>>>>> cb226e7f
+        return TLObject.pretty_format(self.to_dict(), indent=0)